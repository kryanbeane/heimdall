--- conflicted
+++ resolved
@@ -6,44 +6,26 @@
       tag:
         description: 'Semantic version tag for the release'
         required: true
-<<<<<<< HEAD
 
-=======
-    
 jobs:
-  create-release-tag:
+  build_and_push:
     runs-on: ubuntu-latest
     steps:
-      - uses: actions/checkout@v3
-      - uses: rickstaa/action-create-tag@v1
-        with:
-          tag: ${{ github.event.inputs.tag }}
-          message: "Latest release"
-          
->>>>>>> 87c8a58d
-  docker:
-    runs-on: ubuntu-latest
-    steps:
-      -
-        name: Set up QEMU
+      - name: Set up QEMU
         uses: docker/setup-qemu-action@v2
-      -
-        name: Set up Docker Buildx
+      - name: Set up Docker Buildx
         uses: docker/setup-buildx-action@v2
-      -
-        name: Login to Docker Hub
+      - name: Login to Docker Hub
         uses: docker/login-action@v2
         with:
           username: ${{ secrets.DOCKER_HUB_USERNAME }}
           password: ${{ secrets.DOCKER_HUB_PASSWORD }}
-      -
-        name: Build and push tag
+      - name: Build and push tag
         uses: docker/build-push-action@v3
         with:
           push: true
           tags: kryanbeane/heimdall:${{ github.event.inputs.tag }}
-      -
-        name: Build and push latest
+      - name: Build and push latest
         uses: docker/build-push-action@v3
         with:
           push: true
